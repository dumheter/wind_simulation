--- conflicted
+++ resolved
@@ -115,27 +115,6 @@
       ]
     },
     {
-<<<<<<< HEAD
-=======
-      "type": "cube",
-      "material": {
-        "shader": "transparent_no_cull",
-        "color": [ 1.0, 1.0, 0.0, 0.2 ]
-      },
-      "position": [ 2.01, 1.01, -6.01 ],
-      "scale": [ 5, 2, 4 ]
-    },
-    {
-      "type": "cylinder",
-      "material": {
-        "shader": "transparent_no_cull",
-        "color": [ 0.2, 0.0, 0.8, 0.1 ]
-      },
-      "position": [ -5, 0.01, 0 ],
-      "scale": [ 2, 4, 2 ]
-    },
-    {
->>>>>>> e85ff1a2
       "name": "spline0",
       "type": "empty",
       "spline": {
@@ -149,7 +128,8 @@
         ]
       },
       "spline-follow": {
-        "speed": 1.0
+        "speed": 1.0,
+        "wrap": "wrap"
       }
     }
   ]
